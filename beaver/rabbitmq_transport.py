--- conflicted
+++ resolved
@@ -10,23 +10,8 @@
     def __init__(self, beaver_config, file_config, logger=None):
         super(RabbitmqTransport, self).__init__(beaver_config, file_config, logger=logger)
 
-<<<<<<< HEAD
-        # Create our connection object
-        rabbitmq_address = os.environ.get("RABBITMQ_HOST", "localhost")
-        rabbitmq_port = os.environ.get("RABBITMQ_PORT", 5672)
-        rabbitmq_vhost = os.environ.get("RABBITMQ_VHOST", "/")
-        rabbitmq_user = os.environ.get("RABBITMQ_USERNAME", 'guest')
-        rabbitmq_pass = os.environ.get("RABBITMQ_PASSWORD", 'guest')
-        rabbitmq_queue = os.environ.get("RABBITMQ_QUEUE", 'indexer-queue')
-        rabbitmq_exchange_type = os.environ.get("RABBITMQ_EXCHANGE_TYPE", 'direct')
-        rabbitmq_exchange_durable = bool(os.environ.get("RABBITMQ_EXCHANGE_DURABLE", 0))
-        rabbitmq_queue_durable = bool(os.environ.get("RABBITMQ_QUEUE_DURABLE", 0))
-        self.rabbitmq_key = os.environ.get("RABBITMQ_KEY", 'logstash-key')
-        self.rabbitmq_exchange = os.environ.get("RABBITMQ_EXCHANGE", 'logstash-exchange')
-=======
         self._rabbitmq_key = beaver_config.get('rabbitmq_key')
         self._rabbitmq_exchange = beaver_config.get('rabbitmq_exchange')
->>>>>>> e537d946
 
         # Setup RabbitMQ connection
         credentials = pika.PlainCredentials(
@@ -43,22 +28,14 @@
         self._channel = self._connection.channel()
 
         # Declare RabbitMQ queue and bindings
-<<<<<<< HEAD
-        self.channel.queue_declare(
-            queue=rabbitmq_queue,
-            durable=rabbitmq_queue_durable
-        )
-        self.channel.exchange_declare(
-            exchange=self.rabbitmq_exchange,
-            exchange_type=rabbitmq_exchange_type,
-            durable=rabbitmq_exchange_durable
-=======
-        self._channel.queue_declare(queue=beaver_config.get('rabbitmq_queue'))
+        self._channel.queue_declare(
+	    queue=beaver_config.get('rabbitmq_queue'),
+	    durable=bool(beaver_config.get('rabbitmq_queue_durable'))
+	)
         self._channel.exchange_declare(
             exchange=self._rabbitmq_exchange,
             exchange_type=beaver_config.get('rabbitmq_exchange_type'),
             durable=bool(beaver_config.get('rabbitmq_exchange_durable'))
->>>>>>> e537d946
         )
         self._channel.queue_bind(
             exchange=self._rabbitmq_exchange,
